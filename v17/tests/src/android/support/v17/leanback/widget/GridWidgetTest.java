--- conflicted
+++ resolved
@@ -1134,8 +1134,6 @@
         assertTrue("LinearSmoothScroller would not use many RV.smoothScrollBy() calls",
                 ((VerticalGridViewEx) mGridView).mSmoothScrollByCalled < 10);
     }
-<<<<<<< HEAD
-=======
 
     public void testSetNumRowsAndAddItem() throws Throwable {
         mInstrumentation = getInstrumentation();
@@ -1199,5 +1197,4 @@
 
         assertEquals("Line 2", ((TextView) mGridView.findFocus()).getText().toString());
     }
->>>>>>> 4bbee3a6
 }