/*
 * Copyright (C) 2016 The Android Open Source Project
 *
 * Licensed under the Apache License, Version 2.0 (the "License");
 * you may not use this file except in compliance with the License.
 * You may obtain a copy of the License at
 *
 *      http://www.apache.org/licenses/LICENSE-2.0
 *
 * Unless required by applicable law or agreed to in writing, software
 * distributed under the License is distributed on an "AS IS" BASIS,
 * WITHOUT WARRANTIES OR CONDITIONS OF ANY KIND, either express or implied.
 * See the License for the specific language governing permissions and
 * limitations under the License.
 */
package android.support.v7.widget;

import static android.support.test.espresso.Espresso.onView;
import static android.support.test.espresso.assertion.ViewAssertions.matches;
import static android.support.test.espresso.matcher.ViewMatchers.withId;
import static android.support.v7.testutils.AppCompatTintableViewActions.setBackgroundResource;
import static android.support.v7.testutils.AppCompatTintableViewActions.setBackgroundTintList;
import static android.support.v7.testutils.AppCompatTintableViewActions.setBackgroundTintMode;
<<<<<<< HEAD
import static android.support.v7.testutils.AppCompatTintableViewActions.setEnabled;
import static android.support.v7.testutils.TestUtilsActions.setBackgroundTintListViewCompat;
import static android.support.v7.testutils.TestUtilsActions.setBackgroundTintModeViewCompat;
=======
import static android.support.v7.testutils.TestUtilsActions.setBackgroundTintListViewCompat;
import static android.support.v7.testutils.TestUtilsActions.setBackgroundTintModeViewCompat;
import static android.support.v7.testutils.TestUtilsActions.setEnabled;
>>>>>>> 20bd2d02
import static android.support.v7.testutils.TestUtilsMatchers.isBackground;

import static org.junit.Assert.assertNull;

import android.content.res.ColorStateList;
import android.content.res.Resources;
import android.graphics.PorterDuff;
import android.graphics.drawable.Drawable;
import android.support.annotation.ColorInt;
import android.support.annotation.IdRes;
import android.support.annotation.NonNull;
import android.support.v4.content.res.ResourcesCompat;
import android.support.v4.graphics.ColorUtils;
import android.support.v7.app.BaseInstrumentationTestCase;
import android.support.v7.appcompat.test.R;
import android.support.v7.testutils.AppCompatTintableViewActions;
import android.support.v7.testutils.BaseTestActivity;
import android.support.v7.testutils.TestUtils;
import android.test.suitebuilder.annotation.SmallTest;
import android.view.View;
import android.view.ViewGroup;

import org.junit.Before;
import org.junit.Test;

/**
 * Base class for testing custom view extensions in appcompat-v7 that implement the
 * <code>TintableBackgroundView</code> interface. Extensions of this class run all tests
 * from here and add test cases specific to the functionality they add to the relevant
 * base view class (such as <code>AppCompatTextView</code>'s all-caps support).
 */
public abstract class AppCompatBaseViewTest<A extends BaseTestActivity, T extends View>
        extends BaseInstrumentationTestCase<A> {
    protected ViewGroup mContainer;

    protected Resources mResources;

    public AppCompatBaseViewTest(Class clazz) {
        super(clazz);
    }

    @Before
    public void setUp() {
        final A activity = mActivityTestRule.getActivity();
        mContainer = (ViewGroup) activity.findViewById(R.id.container);
        mResources = activity.getResources();
    }

    /**
     * Subclasses should override this method to return true if by default the matching
     * view (such as, say, {@link AppCompatSpinner}) has background set it.
     */
    protected boolean hasBackgroundByDefault() {
        return false;
    }

    private void verifyBackgroundIsColoredAs(String description, @NonNull View view,
            @ColorInt int color, int allowedComponentVariance) {
        Drawable background = view.getBackground();
        TestUtils.assertAllPixelsOfColor(description,
                background, view.getWidth(), view.getHeight(), true,
                color, allowedComponentVariance, false);
    }

    /**
     * This method tests that background tinting is not applied when the
     * tintable view has no background.
     */
    @Test
    @SmallTest
    public void testBackgroundTintingWithNoBackground() {
        if (hasBackgroundByDefault()) {
            return;
        }

        final @IdRes int viewId = R.id.view_tinted_no_background;
        final T view = (T) mContainer.findViewById(viewId);

        // Note that all the asserts in this test check that the view background
        // is null. This is because the matching child in the activity doesn't define any
        // background on itself, and there is nothing to tint.

        assertNull("No background after XML loading", view.getBackground());

        // Disable the view and check that the background is still null.
        onView(withId(viewId)).perform(setEnabled(false));
        assertNull("No background after disabling", view.getBackground());

        // Enable the view and check that the background is still null.
        onView(withId(viewId)).perform(setEnabled(true));
        assertNull("No background after re-enabling", view.getBackground());

        // Load a new color state list, set it on the view and check that the background
        // is still null.
        final ColorStateList sandColor = ResourcesCompat.getColorStateList(
                mResources, R.color.color_state_list_sand, null);
        onView(withId(viewId)).perform(
                setBackgroundTintList(sandColor));

        // Disable the view and check that the background is still null.
        onView(withId(viewId)).perform(setEnabled(false));
        assertNull("No background after disabling", view.getBackground());

        // Enable the view and check that the background is still null.
        onView(withId(viewId)).perform(setEnabled(true));
        assertNull("No background after re-enabling", view.getBackground());
    }

    /**
     * This method tests that background tinting is not applied when the
     * tintable view has no background.
     */
    @Test
    @SmallTest
    public void testBackgroundTintingViewCompatWithNoBackground() {
        if (hasBackgroundByDefault()) {
            return;
        }

        final @IdRes int viewId = R.id.view_tinted_no_background;
        final T view = (T) mContainer.findViewById(viewId);

        // Note that all the asserts in this test check that the view background
        // is null. This is because the matching child in the activity doesn't define any
        // background on itself, and there is nothing to tint.

        assertNull("No background after XML loading", view.getBackground());

        // Disable the view and check that the background is still null.
        onView(withId(viewId)).perform(setEnabled(false));
        assertNull("No background after disabling", view.getBackground());

        // Enable the view and check that the background is still null.
        onView(withId(viewId)).perform(setEnabled(true));
        assertNull("No background after re-enabling", view.getBackground());

        // Load a new color state list, set it on the view and check that the background
        // is still null.
        final ColorStateList lilacColor = ResourcesCompat.getColorStateList(
                mResources, R.color.color_state_list_lilac, null);
        onView(withId(viewId)).perform(setBackgroundTintListViewCompat(lilacColor));

        // Disable the view and check that the background is still null.
        onView(withId(viewId)).perform(setEnabled(false));
        assertNull("No background after disabling", view.getBackground());

        // Enable the view and check that the background is still null.
        onView(withId(viewId)).perform(setEnabled(true));
        assertNull("No background after re-enabling", view.getBackground());
    }

    /**
     * This method tests that background tinting is applied to tintable view
     * in enabled and disabled state across a number of <code>ColorStateList</code>s set as
     * background tint lists on the same background.
     */
    @Test
    @SmallTest
    public void testBackgroundTintingAcrossStateChange() {
        final @IdRes int viewId = R.id.view_tinted_background;
        final T view = (T) mContainer.findViewById(viewId);

        final @ColorInt int lilacDefault = ResourcesCompat.getColor(
                mResources, R.color.lilac_default, null);
        final @ColorInt int lilacDisabled = ResourcesCompat.getColor(
                mResources, R.color.lilac_disabled, null);
        final @ColorInt int sandDefault = ResourcesCompat.getColor(
                mResources, R.color.sand_default, null);
        final @ColorInt int sandDisabled = ResourcesCompat.getColor(
                mResources, R.color.sand_disabled, null);
        final @ColorInt int oceanDefault = ResourcesCompat.getColor(
                mResources, R.color.ocean_default, null);
        final @ColorInt int oceanDisabled = ResourcesCompat.getColor(
                mResources, R.color.ocean_disabled, null);

        // Test the default state for tinting set up in the layout XML file.
        verifyBackgroundIsColoredAs("Default lilac tinting in enabled state", view,
                lilacDefault, 0);

        // Disable the view and check that the background has switched to the matching entry
        // in the default color state list.
        onView(withId(viewId)).perform(setEnabled(false));
        verifyBackgroundIsColoredAs("Default lilac tinting in disabled state", view,
                lilacDisabled, 0);

        // Enable the view and check that the background has switched to the matching entry
        // in the default color state list.
        onView(withId(viewId)).perform(setEnabled(true));
        verifyBackgroundIsColoredAs("Default lilac tinting in re-enabled state", view,
                lilacDefault, 0);

        // Load a new color state list, set it on the view and check that the background has
        // switched to the matching entry in newly set color state list.
        final ColorStateList sandColor = ResourcesCompat.getColorStateList(
                mResources, R.color.color_state_list_sand, null);
<<<<<<< HEAD
        onView(withId(viewId)).perform(
                setBackgroundTintList(sandColor));
=======
        onView(withId(viewId)).perform(setBackgroundTintList(sandColor));
>>>>>>> 20bd2d02
        verifyBackgroundIsColoredAs("New sand tinting in enabled state", view,
                sandDefault, 0);

        // Disable the view and check that the background has switched to the matching entry
        // in the newly set color state list.
        onView(withId(viewId)).perform(setEnabled(false));
        verifyBackgroundIsColoredAs("New sand tinting in disabled state", view,
                sandDisabled, 0);

        // Enable the view and check that the background has switched to the matching entry
        // in the newly set color state list.
        onView(withId(viewId)).perform(setEnabled(true));
        verifyBackgroundIsColoredAs("New sand tinting in re-enabled state", view,
                sandDefault, 0);

        // Load another color state list, set it on the view and check that the background has
        // switched to the matching entry in newly set color state list.
        final ColorStateList oceanColor = ResourcesCompat.getColorStateList(
                mResources, R.color.color_state_list_ocean, null);
        onView(withId(viewId)).perform(setBackgroundTintList(oceanColor));
        verifyBackgroundIsColoredAs("New ocean tinting in enabled state", view,
                oceanDefault, 0);

        // Disable the view and check that the background has switched to the matching entry
        // in the newly set color state list.
        onView(withId(viewId)).perform(setEnabled(false));
        verifyBackgroundIsColoredAs("New ocean tinting in disabled state", view,
                oceanDisabled, 0);

        // Enable the view and check that the background has switched to the matching entry
        // in the newly set color state list.
        onView(withId(viewId)).perform(setEnabled(true));
        verifyBackgroundIsColoredAs("New ocean tinting in re-enabled state", view,
                oceanDefault, 0);
    }

    /**
     * This method tests that background tinting is applied to tintable view
     * in enabled and disabled state across a number of <code>ColorStateList</code>s set as
     * background tint lists on the same background.
     */
    @Test
    @SmallTest
    public void testBackgroundTintingViewCompatAcrossStateChange() {
        final @IdRes int viewId = R.id.view_tinted_background;
        final T view = (T) mContainer.findViewById(viewId);

        final @ColorInt int lilacDefault = ResourcesCompat.getColor(
                mResources, R.color.lilac_default, null);
        final @ColorInt int lilacDisabled = ResourcesCompat.getColor(
                mResources, R.color.lilac_disabled, null);
        final @ColorInt int sandDefault = ResourcesCompat.getColor(
                mResources, R.color.sand_default, null);
        final @ColorInt int sandDisabled = ResourcesCompat.getColor(
                mResources, R.color.sand_disabled, null);
        final @ColorInt int oceanDefault = ResourcesCompat.getColor(
                mResources, R.color.ocean_default, null);
        final @ColorInt int oceanDisabled = ResourcesCompat.getColor(
                mResources, R.color.ocean_disabled, null);

        // Test the default state for tinting set up in the layout XML file.
        verifyBackgroundIsColoredAs("Default lilac tinting in enabled state", view,
                lilacDefault, 0);

        // Disable the view and check that the background has switched to the matching entry
        // in the default color state list.
        onView(withId(viewId)).perform(setEnabled(false));
        verifyBackgroundIsColoredAs("Default lilac tinting in disabled state", view,
                lilacDisabled, 0);

        // Enable the view and check that the background has switched to the matching entry
        // in the default color state list.
        onView(withId(viewId)).perform(setEnabled(true));
        verifyBackgroundIsColoredAs("Default lilac tinting in re-enabled state", view,
                lilacDefault, 0);

        // Load a new color state list, set it on the view and check that the background has
        // switched to the matching entry in newly set color state list.
        final ColorStateList sandColor = ResourcesCompat.getColorStateList(
                mResources, R.color.color_state_list_sand, null);
        onView(withId(viewId)).perform(setBackgroundTintListViewCompat(sandColor));
        verifyBackgroundIsColoredAs("New sand tinting in enabled state", view,
                sandDefault, 0);

        // Disable the view and check that the background has switched to the matching entry
        // in the newly set color state list.
        onView(withId(viewId)).perform(setEnabled(false));
        verifyBackgroundIsColoredAs("New sand tinting in disabled state", view,
                sandDisabled, 0);

        // Enable the view and check that the background has switched to the matching entry
        // in the newly set color state list.
        onView(withId(viewId)).perform(setEnabled(true));
        verifyBackgroundIsColoredAs("New sand tinting in re-enabled state", view,
                sandDefault, 0);

        // Load another color state list, set it on the view and check that the background has
        // switched to the matching entry in newly set color state list.
        final ColorStateList oceanColor = ResourcesCompat.getColorStateList(
                mResources, R.color.color_state_list_ocean, null);
        onView(withId(viewId)).perform(
                setBackgroundTintListViewCompat(oceanColor));
        verifyBackgroundIsColoredAs("New ocean tinting in enabled state", view,
                oceanDefault, 0);

        // Disable the view and check that the background has switched to the matching entry
        // in the newly set color state list.
        onView(withId(viewId)).perform(setEnabled(false));
        verifyBackgroundIsColoredAs("New ocean tinting in disabled state", view,
                oceanDisabled, 0);

        // Enable the view and check that the background has switched to the matching entry
        // in the newly set color state list.
        onView(withId(viewId)).perform(setEnabled(true));
        verifyBackgroundIsColoredAs("New ocean tinting in re-enabled state", view,
                oceanDefault, 0);
    }

    /**
     * This method tests that background tinting applied to tintable view
     * in enabled and disabled state across the same background respects the currently set
     * background tinting mode.
     */
    @Test
    @SmallTest
    public void testBackgroundTintingAcrossModeChange() {
        final @IdRes int viewId = R.id.view_untinted_background;
        final T view = (T) mContainer.findViewById(viewId);

        final @ColorInt int emeraldDefault = ResourcesCompat.getColor(
                mResources, R.color.emerald_translucent_default, null);
        final @ColorInt int emeraldDisabled = ResourcesCompat.getColor(
                mResources, R.color.emerald_translucent_disabled, null);
        // This is the fill color of R.drawable.test_background_green set on our view
        // that we'll be testing in this method
        final @ColorInt int backgroundColor = ResourcesCompat.getColor(
                mResources, R.color.test_green, null);

        // Test the default state for tinting set up in the layout XML file.
        verifyBackgroundIsColoredAs("Default no tinting in enabled state", view,
                backgroundColor, 0);

        // From this point on in this method we're allowing a margin of error in checking the
        // color of the view background. This is due to both translucent colors being used
        // in the color state list and off-by-one discrepancies of SRC_OVER when it's compositing
        // translucent color on top of solid fill color. This is where the allowed variance
        // value of 2 comes from - one for compositing and one for color translucency.
        final int allowedComponentVariance = 2;

        // Set src_in tint mode on our view
        onView(withId(viewId)).perform(setBackgroundTintMode(PorterDuff.Mode.SRC_IN));

        // Load a new color state list, set it on the view and check that the background has
        // switched to the matching entry in newly set color state list.
        final ColorStateList emeraldColor = ResourcesCompat.getColorStateList(
                mResources, R.color.color_state_list_emerald_translucent, null);
        onView(withId(viewId)).perform(setBackgroundTintList(emeraldColor));
        verifyBackgroundIsColoredAs("New emerald tinting in enabled state under src_in", view,
                emeraldDefault, allowedComponentVariance);

        // Disable the view and check that the background has switched to the matching entry
        // in the newly set color state list.
        onView(withId(viewId)).perform(setEnabled(false));
        verifyBackgroundIsColoredAs("New emerald tinting in disabled state under src_in", view,
                emeraldDisabled, allowedComponentVariance);

        // Set src_over tint mode on our view. As the currently set tint list is using
        // translucent colors, we expect the actual background of the view to be different under
        // this new mode (unlike src_in and src_over that behave identically when the destination is
        // a fully filled rectangle and the source is an opaque color).
        onView(withId(viewId)).perform(setBackgroundTintMode(PorterDuff.Mode.SRC_OVER));

        // Enable the view and check that the background has switched to the matching entry
        // in the color state list.
        onView(withId(viewId)).perform(setEnabled(true));
        verifyBackgroundIsColoredAs("New emerald tinting in enabled state under src_over", view,
                ColorUtils.compositeColors(emeraldDefault, backgroundColor),
                allowedComponentVariance);

        // Disable the view and check that the background has switched to the matching entry
        // in the newly set color state list.
        onView(withId(viewId)).perform(setEnabled(false));
        verifyBackgroundIsColoredAs("New emerald tinting in disabled state under src_over",
                view, ColorUtils.compositeColors(emeraldDisabled, backgroundColor),
                allowedComponentVariance);
    }

    /**
     * This method tests that background tinting applied to tintable view
     * in enabled and disabled state across the same background respects the currently set
     * background tinting mode.
     */
    @Test
    @SmallTest
    public void testBackgroundTintingViewCompatAcrossModeChange() {
        final @IdRes int viewId = R.id.view_untinted_background;
        final T view = (T) mContainer.findViewById(viewId);

        final @ColorInt int emeraldDefault = ResourcesCompat.getColor(
                mResources, R.color.emerald_translucent_default, null);
        final @ColorInt int emeraldDisabled = ResourcesCompat.getColor(
                mResources, R.color.emerald_translucent_disabled, null);
        // This is the fill color of R.drawable.test_background_green set on our view
        // that we'll be testing in this method
        final @ColorInt int backgroundColor = ResourcesCompat.getColor(
                mResources, R.color.test_green, null);

        // Test the default state for tinting set up in the layout XML file.
        verifyBackgroundIsColoredAs("Default no tinting in enabled state", view,
                backgroundColor, 0);

        // From this point on in this method we're allowing a margin of error in checking the
        // color of the view background. This is due to both translucent colors being used
        // in the color state list and off-by-one discrepancies of SRC_OVER when it's compositing
        // translucent color on top of solid fill color. This is where the allowed variance
        // value of 2 comes from - one for compositing and one for color translucency.
        final int allowedComponentVariance = 2;

        // Set src_in tint mode on our view
        onView(withId(viewId)).perform(setBackgroundTintModeViewCompat(PorterDuff.Mode.SRC_IN));

        // Load a new color state list, set it on the view and check that the background has
        // switched to the matching entry in newly set color state list.
        final ColorStateList emeraldColor = ResourcesCompat.getColorStateList(
                mResources, R.color.color_state_list_emerald_translucent, null);
        onView(withId(viewId)).perform(setBackgroundTintListViewCompat(emeraldColor));
        verifyBackgroundIsColoredAs("New emerald tinting in enabled state under src_in", view,
                emeraldDefault, allowedComponentVariance);

        // Disable the view and check that the background has switched to the matching entry
        // in the newly set color state list.
        onView(withId(viewId)).perform(setEnabled(false));
        verifyBackgroundIsColoredAs("New emerald tinting in disabled state under src_in", view,
                emeraldDisabled, allowedComponentVariance);

        // Set src_over tint mode on our view. As the currently set tint list is using
        // translucent colors, we expect the actual background of the view to be different under
        // this new mode (unlike src_in and src_over that behave identically when the destination is
        // a fully filled rectangle and the source is an opaque color).
        onView(withId(viewId)).perform(setBackgroundTintModeViewCompat(PorterDuff.Mode.SRC_OVER));

        // Enable the view and check that the background has switched to the matching entry
        // in the color state list.
        onView(withId(viewId)).perform(setEnabled(true));
        verifyBackgroundIsColoredAs("New emerald tinting in enabled state under src_over", view,
                ColorUtils.compositeColors(emeraldDefault, backgroundColor),
                allowedComponentVariance);

        // Disable the view and check that the background has switched to the matching entry
        // in the newly set color state list.
        onView(withId(viewId)).perform(setEnabled(false));
        verifyBackgroundIsColoredAs("New emerald tinting in disabled state under src_over",
                view, ColorUtils.compositeColors(emeraldDisabled, backgroundColor),
                allowedComponentVariance);
    }

    /**
     * This method tests that opaque background tinting applied to tintable view
     * is applied correctly after changing the background itself of the view.
     */
    @Test
    @SmallTest
    public void testBackgroundOpaqueTintingAcrossBackgroundChange() {
        final @IdRes int viewId = R.id.view_tinted_no_background;
        final T view = (T) mContainer.findViewById(viewId);

        final @ColorInt int lilacDefault = ResourcesCompat.getColor(
                mResources, R.color.lilac_default, null);
        final @ColorInt int lilacDisabled = ResourcesCompat.getColor(
                mResources, R.color.lilac_disabled, null);

        if (!hasBackgroundByDefault()) {
            assertNull("No background after XML loading", view.getBackground());
        }

        // Set background on our view
        onView(withId(viewId)).perform(setBackgroundResource(R.drawable.test_background_green));

        // Test the default state for tinting set up in the layout XML file.
        verifyBackgroundIsColoredAs("Default lilac tinting in enabled state on green background",
                view, lilacDefault, 0);

        // Disable the view and check that the background has switched to the matching entry
        // in the default color state list.
        onView(withId(viewId)).perform(setEnabled(false));
        verifyBackgroundIsColoredAs("Default lilac tinting in disabled state on green background",
                view, lilacDisabled, 0);

        // Enable the view and check that the background has switched to the matching entry
        // in the default color state list.
        onView(withId(viewId)).perform(setEnabled(true));
        verifyBackgroundIsColoredAs("Default lilac tinting in re-enabled state on green background",
                view, lilacDefault, 0);

        // Set a different background on our view based on resource ID
        onView(withId(viewId)).perform(AppCompatTintableViewActions.setBackgroundResource(
                R.drawable.test_background_red));

        // Test the default state for tinting set up in the layout XML file.
        verifyBackgroundIsColoredAs("Default lilac tinting in enabled state on red background",
                view, lilacDefault, 0);

        // Disable the view and check that the background has switched to the matching entry
        // in the default color state list.
        onView(withId(viewId)).perform(setEnabled(false));
        verifyBackgroundIsColoredAs("Default lilac tinting in disabled state on red background",
                view, lilacDisabled, 0);

        // Enable the view and check that the background has switched to the matching entry
        // in the default color state list.
        onView(withId(viewId)).perform(setEnabled(true));
        verifyBackgroundIsColoredAs("Default lilac tinting in re-enabled state on red background",
                view, lilacDefault, 0);
    }

    /**
     * This method tests that translucent background tinting applied to tintable view
     * is applied correctly after changing the background itself of the view.
     */
    @Test
    @SmallTest
    public void testBackgroundTranslucentTintingAcrossBackgroundChange() {
        final @IdRes int viewId = R.id.view_untinted_no_background;
        final T view = (T) mContainer.findViewById(viewId);

        final @ColorInt int emeraldDefault = ResourcesCompat.getColor(
                mResources, R.color.emerald_translucent_default, null);
        final @ColorInt int emeraldDisabled = ResourcesCompat.getColor(
                mResources, R.color.emerald_translucent_disabled, null);
        // This is the fill color of R.drawable.test_background_green set on our view
        // that we'll be testing in this method
        final @ColorInt int backgroundColorGreen = ResourcesCompat.getColor(
                mResources, R.color.test_green, null);
        final @ColorInt int backgroundColorRed = ResourcesCompat.getColor(
                mResources, R.color.test_red, null);

        if (!hasBackgroundByDefault()) {
            assertNull("No background after XML loading", view.getBackground());
        }

        // Set src_over tint mode on our view. As the currently set tint list is using
        // translucent colors, we expect the actual background of the view to be different under
        // this new mode (unlike src_in and src_over that behave identically when the destination is
        // a fully filled rectangle and the source is an opaque color).
        onView(withId(viewId)).perform(setBackgroundTintMode(PorterDuff.Mode.SRC_OVER));
        // Load and set a translucent color state list as the background tint list
        final ColorStateList emeraldColor = ResourcesCompat.getColorStateList(
                mResources, R.color.color_state_list_emerald_translucent, null);
        onView(withId(viewId)).perform(
                setBackgroundTintList(emeraldColor));

        // Set background on our view
        onView(withId(viewId)).perform(setBackgroundResource(R.drawable.test_background_green));

        // From this point on in this method we're allowing a margin of error in checking the
        // color of the view background. This is due to both translucent colors being used
        // in the color state list and off-by-one discrepancies of SRC_OVER when it's compositing
        // translucent color on top of solid fill color. This is where the allowed variance
        // value of 2 comes from - one for compositing and one for color translucency.
        final int allowedComponentVariance = 2;

        // Test the default state for tinting set up with the just loaded tint list.
        verifyBackgroundIsColoredAs("Emerald tinting in enabled state on green background",
                view, ColorUtils.compositeColors(emeraldDefault, backgroundColorGreen),
                allowedComponentVariance);

        // Disable the view and check that the background has switched to the matching entry
        // in the default color state list.
        onView(withId(viewId)).perform(setEnabled(false));
        verifyBackgroundIsColoredAs("Emerald tinting in disabled state on green background",
                view, ColorUtils.compositeColors(emeraldDisabled, backgroundColorGreen),
                allowedComponentVariance);

        // Enable the view and check that the background has switched to the matching entry
        // in the default color state list.
        onView(withId(viewId)).perform(setEnabled(true));
        verifyBackgroundIsColoredAs("Emerald tinting in re-enabled state on green background",
                view, ColorUtils.compositeColors(emeraldDefault, backgroundColorGreen),
                allowedComponentVariance);

        // Set a different background on our view based on resource ID
        onView(withId(viewId)).perform(AppCompatTintableViewActions.setBackgroundResource(
                R.drawable.test_background_red));

        // Test the default state for tinting the new background with the same color state list
        verifyBackgroundIsColoredAs("Emerald tinting in enabled state on red background",
                view, ColorUtils.compositeColors(emeraldDefault, backgroundColorRed),
                allowedComponentVariance);

        // Disable the view and check that the background has switched to the matching entry
        // in our current color state list.
        onView(withId(viewId)).perform(setEnabled(false));
        verifyBackgroundIsColoredAs("Emerald tinting in disabled state on red background",
                view, ColorUtils.compositeColors(emeraldDisabled, backgroundColorRed),
                allowedComponentVariance);

        // Enable the view and check that the background has switched to the matching entry
        // in our current color state list.
        onView(withId(viewId)).perform(setEnabled(true));
        verifyBackgroundIsColoredAs("Emerald tinting in re-enabled state on red background",
                view, ColorUtils.compositeColors(emeraldDefault, backgroundColorRed),
                allowedComponentVariance);
    }

    protected void testUntintedBackgroundTintingViewCompatAcrossStateChange(@IdRes int viewId) {
        final T view = (T) mContainer.findViewById(viewId);

        final @ColorInt int oceanDefault = ResourcesCompat.getColor(
                mResources, R.color.ocean_default, null);
        final @ColorInt int oceanDisabled = ResourcesCompat.getColor(
                mResources, R.color.ocean_disabled, null);

        final ColorStateList oceanColor = ResourcesCompat.getColorStateList(
                mResources, R.color.color_state_list_ocean, null);
        onView(withId(viewId)).perform(setBackgroundTintListViewCompat(oceanColor));

        // Disable the view and check that the background has switched to the matching entry
        // in the newly set color state list.
        onView(withId(viewId)).perform(setEnabled(false))
                .check(matches(isBackground(oceanDisabled, true)));

        // Enable the view and check that the background has switched to the matching entry
        // in the newly set color state list.
        onView(withId(viewId)).perform(setEnabled(true))
                .check(matches(isBackground(oceanDefault, true)));
    }
}<|MERGE_RESOLUTION|>--- conflicted
+++ resolved
@@ -21,15 +21,9 @@
 import static android.support.v7.testutils.AppCompatTintableViewActions.setBackgroundResource;
 import static android.support.v7.testutils.AppCompatTintableViewActions.setBackgroundTintList;
 import static android.support.v7.testutils.AppCompatTintableViewActions.setBackgroundTintMode;
-<<<<<<< HEAD
-import static android.support.v7.testutils.AppCompatTintableViewActions.setEnabled;
-import static android.support.v7.testutils.TestUtilsActions.setBackgroundTintListViewCompat;
-import static android.support.v7.testutils.TestUtilsActions.setBackgroundTintModeViewCompat;
-=======
 import static android.support.v7.testutils.TestUtilsActions.setBackgroundTintListViewCompat;
 import static android.support.v7.testutils.TestUtilsActions.setBackgroundTintModeViewCompat;
 import static android.support.v7.testutils.TestUtilsActions.setEnabled;
->>>>>>> 20bd2d02
 import static android.support.v7.testutils.TestUtilsMatchers.isBackground;
 
 import static org.junit.Assert.assertNull;
@@ -225,12 +219,7 @@
         // switched to the matching entry in newly set color state list.
         final ColorStateList sandColor = ResourcesCompat.getColorStateList(
                 mResources, R.color.color_state_list_sand, null);
-<<<<<<< HEAD
-        onView(withId(viewId)).perform(
-                setBackgroundTintList(sandColor));
-=======
         onView(withId(viewId)).perform(setBackgroundTintList(sandColor));
->>>>>>> 20bd2d02
         verifyBackgroundIsColoredAs("New sand tinting in enabled state", view,
                 sandDefault, 0);
 
