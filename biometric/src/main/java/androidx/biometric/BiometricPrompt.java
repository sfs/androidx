/*
 * Copyright 2018 The Android Open Source Project
 *
 * Licensed under the Apache License, Version 2.0 (the "License");
 * you may not use this file except in compliance with the License.
 * You may obtain a copy of the License at
 *
 *      http://www.apache.org/licenses/LICENSE-2.0
 *
 * Unless required by applicable law or agreed to in writing, software
 * distributed under the License is distributed on an "AS IS" BASIS,
 * WITHOUT WARRANTIES OR CONDITIONS OF ANY KIND, either express or implied.
 * See the License for the specific language governing permissions and
 * limitations under the License.
 */

package androidx.biometric;

import static java.lang.annotation.RetentionPolicy.SOURCE;

import android.content.DialogInterface;
import android.os.Build;
import android.os.Bundle;
import android.os.Handler;
import android.text.TextUtils;
import android.util.Log;

import androidx.annotation.IntDef;
import androidx.annotation.NonNull;
import androidx.annotation.Nullable;
import androidx.annotation.RequiresApi;
import androidx.core.os.BuildCompat;
import androidx.fragment.app.FragmentActivity;
import androidx.fragment.app.FragmentManager;
import androidx.lifecycle.Lifecycle;
import androidx.lifecycle.LifecycleObserver;
import androidx.lifecycle.OnLifecycleEvent;

import java.lang.annotation.Retention;
import java.security.Signature;
import java.util.concurrent.Executor;

import javax.crypto.Cipher;
import javax.crypto.Mac;

/**
 * A class that manages a system-provided biometric prompt. On devices running P and above, this
 * will show a system-provided authentication prompt, using a device's supported biometric
 * (fingerprint, iris, face, etc). On devices before P, this will show a dialog prompting for
 * fingerprint authentication. The prompt will persist across orientation changes unless explicitly
 * canceled by the client. For security reasons, the prompt will automatically dismiss when the
 * activity is no longer in the foreground.
 */
public class BiometricPrompt implements BiometricConstants {

    private static final String TAG = "BiometricPromptCompat";
    private static final boolean DEBUG = false;
    // In order to keep consistent behavior between versions, we need to send
    // FingerprintDialogFragment a message indicating whether or not to dismiss the UI instantly.
    private static final int DELAY_MILLIS = 500;

    static final String DIALOG_FRAGMENT_TAG = "FingerprintDialogFragment";
    static final String FINGERPRINT_HELPER_FRAGMENT_TAG = "FingerprintHelperFragment";
    static final String BIOMETRIC_FRAGMENT_TAG = "BiometricFragment";
    static final String KEY_TITLE = "title";
    static final String KEY_SUBTITLE = "subtitle";
    static final String KEY_DESCRIPTION = "description";
    static final String KEY_NEGATIVE_TEXT = "negative_text";
    static final String KEY_REQUIRE_CONFIRMATION = "require_confirmation";
    static final String KEY_ALLOW_DEVICE_CREDENTIAL = "allow_device_credential";

    @Retention(SOURCE)
    @IntDef({BiometricConstants.ERROR_HW_UNAVAILABLE,
            BiometricConstants.ERROR_UNABLE_TO_PROCESS,
            BiometricConstants.ERROR_TIMEOUT,
            BiometricConstants.ERROR_NO_SPACE,
            BiometricConstants.ERROR_CANCELED,
            BiometricConstants.ERROR_LOCKOUT,
            BiometricConstants.ERROR_VENDOR,
            BiometricConstants.ERROR_LOCKOUT_PERMANENT,
            BiometricConstants.ERROR_USER_CANCELED,
            BiometricConstants.ERROR_NO_BIOMETRICS,
            BiometricConstants.ERROR_HW_NOT_PRESENT,
            BiometricConstants.ERROR_NEGATIVE_BUTTON,
            BiometricConstants.ERROR_NO_DEVICE_CREDENTIAL})
    @interface BiometricError {}

    /**
     * A wrapper class for the crypto objects supported by BiometricPrompt. Currently the
     * framework supports {@link Signature}, {@link Cipher}, and {@link Mac} objects.
     */
    public static class CryptoObject {
        private final Signature mSignature;
        private final Cipher mCipher;
        private final Mac mMac;

        public CryptoObject(@NonNull Signature signature) {
            mSignature = signature;
            mCipher = null;
            mMac = null;
        }

        public CryptoObject(@NonNull Cipher cipher) {
            mCipher = cipher;
            mSignature = null;
            mMac = null;
        }

        public CryptoObject(@NonNull Mac mac) {
            mMac = mac;
            mCipher = null;
            mSignature = null;
        }

        /**
         * Get {@link Signature} object.
         * @return {@link Signature} object or null if this doesn't contain one.
         */
        @Nullable
        public Signature getSignature() {
            return mSignature;
        }

        /**
         * Get {@link Cipher} object.
         * @return {@link Cipher} object or null if this doesn't contain one.
         */
        @Nullable
        public Cipher getCipher() {
            return mCipher;
        }

        /**
         * Get {@link Mac} object.
         * @return {@link Mac} object or null if this doesn't contain one.
         */
        @Nullable
        public Mac getMac() {
            return mMac;
        }
    }

    /**
     * Container for callback data from {@link #authenticate(PromptInfo)} and
     * {@link #authenticate(PromptInfo, CryptoObject)}.
     */
    public static class AuthenticationResult {
        private final CryptoObject mCryptoObject;

        /**
         * @param crypto
         */
        AuthenticationResult(CryptoObject crypto) {
            mCryptoObject = crypto;
        }

        /**
         * Obtain the crypto object associated with this transaction
         * @return crypto object provided to {@link #authenticate(PromptInfo, CryptoObject)}.
         */
        @Nullable
        public CryptoObject getCryptoObject() {
            return mCryptoObject;
        }
    }

    /**
     * Callback structure provided to {@link BiometricPrompt}. Users of {@link
     * BiometricPrompt} must provide an implementation of this for listening to
     * fingerprint events.
     */
    public abstract static class AuthenticationCallback {
        /**
         * Called when an unrecoverable error has been encountered and the operation is complete.
         * No further actions will be made on this object.
         * @param errorCode An integer identifying the error message. The error message will usually
         *                  be one of the BIOMETRIC_ERROR constants.
         * @param errString A human-readable error string that can be shown on an UI
         */
        public void onAuthenticationError(@BiometricError int errorCode,
                @NonNull CharSequence errString) {}

        /**
         * Called when a biometric is recognized.
         * @param result An object containing authentication-related data
         */
        public void onAuthenticationSucceeded(@NonNull AuthenticationResult result) {}

        /**
         * Called when a biometric is valid but not recognized.
         */

        public void onAuthenticationFailed() {}
    }

    /**
     * A class that contains a builder which returns the {@link PromptInfo} to be used in
     * {@link #authenticate(PromptInfo, CryptoObject)} and {@link #authenticate(PromptInfo)}.
     */
    public static class PromptInfo {

        /**
         * A builder that collects arguments to be shown on the system-provided biometric dialog.
         */
        public static class Builder {
            private final Bundle mBundle = new Bundle();

            /**
             * Required: Set the title to display.
             */
            @NonNull
            public Builder setTitle(@NonNull CharSequence title) {
                mBundle.putCharSequence(KEY_TITLE, title);
                return this;
            }

            /**
             * Optional: Set the subtitle to display.
             */
            @NonNull
            public Builder setSubtitle(@Nullable CharSequence subtitle) {
                mBundle.putCharSequence(KEY_SUBTITLE, subtitle);
                return this;
            }

            /**
             * Optional: Set the description to display.
             */
            @NonNull
            public Builder setDescription(@Nullable CharSequence description) {
                mBundle.putCharSequence(KEY_DESCRIPTION, description);
                return this;
            }

            /**
             * Required: Set the text for the negative button. This would typically be used as a
             * "Cancel" button, but may be also used to show an alternative method for
             * authentication, such as screen that asks for a backup password.
             * @param text
             * @return
             */
            @NonNull
            public Builder setNegativeButtonText(@NonNull CharSequence text) {
                mBundle.putCharSequence(KEY_NEGATIVE_TEXT, text);
                return this;
            }

            /**
             * Optional: A hint to the system to require user confirmation after a biometric has
             * been authenticated. For example, implicit modalities like Face and
             * Iris authentication are passive, meaning they don't require an explicit user action
             * to complete. When set to 'false', the user action (e.g. pressing a button)
             * will not be required. BiometricPrompt will require confirmation by default.
             *
             * A typical use case for not requiring confirmation would be for low-risk transactions,
             * such as re-authenticating a recently authenticated application. A typical use case
             * for requiring confirmation would be for authorizing a purchase.
             *
             * Note that this is a hint to the system. The system may choose to ignore the flag. For
             * example, if the user disables implicit authentication in Settings, or if it does not
             * apply to a modality (e.g. Fingerprint). When ignored, the system will default to
             * requiring confirmation.
             *
             * This method only applies to Q and above.
             */
            @NonNull
            public Builder setConfirmationRequired(boolean requireConfirmation) {
                mBundle.putBoolean(KEY_REQUIRE_CONFIRMATION, requireConfirmation);
                return this;
            }

            /**
             * The user will first be prompted to authenticate with biometrics, but also given the
             * option to authenticate with their device PIN, pattern, or password. Developers should
             * first check {@link android.app.KeyguardManager#isDeviceSecure()} before enabling
             * this. If the device is not secure, {@link BiometricPrompt#ERROR_NO_DEVICE_CREDENTIAL}
             * will be returned in
             * {@link AuthenticationCallback#onAuthenticationError(int, CharSequence)}}
             *
             * Note that {@link Builder#setNegativeButtonText(CharSequence)} should not be set
             * if this is set to true.
             *
             * @param enable When true, the prompt will fall back to ask for the user's device
             *               credentials (PIN, pattern, or password).
             * @return
             */
            @RequiresApi(29)
            @NonNull
            public Builder setDeviceCredentialAllowed(boolean enable) {
                mBundle.putBoolean(KEY_ALLOW_DEVICE_CREDENTIAL, enable);
                return this;
            }

            /**
             * Creates a {@link BiometricPrompt}.
             * @return a {@link BiometricPrompt}
             * @throws IllegalArgumentException if any of the required fields are not set.
             */
            @NonNull
            public PromptInfo build() {
                final CharSequence title = mBundle.getCharSequence(KEY_TITLE);
                final CharSequence negative = mBundle.getCharSequence(KEY_NEGATIVE_TEXT);
                boolean allowDeviceCredential = mBundle.getBoolean(KEY_ALLOW_DEVICE_CREDENTIAL);

                if (TextUtils.isEmpty(title)) {
                    throw new IllegalArgumentException("Title must be set and non-empty");
                }
                if (TextUtils.isEmpty(negative) && !allowDeviceCredential) {
                    throw new IllegalArgumentException("Negative text must be set and non-empty");
                }
                if (!TextUtils.isEmpty(negative) && allowDeviceCredential) {
                    throw new IllegalArgumentException("Can't have both negative button behavior"
                            + " and device credential enabled");
                }
                return new PromptInfo(mBundle);
            }
        }

        private Bundle mBundle;

        PromptInfo(Bundle bundle) {
            mBundle = bundle;
        }

        Bundle getBundle() {
            return mBundle;
        }

        /**
         * @return See {@link Builder#setTitle(CharSequence)}.
         */
        @NonNull
        public CharSequence getTitle() {
            return mBundle.getCharSequence(KEY_TITLE);
        }

        /**
         * @return See {@link Builder#setSubtitle(CharSequence)}.
         */
        @Nullable
        public CharSequence getSubtitle() {
            return mBundle.getCharSequence(KEY_SUBTITLE);
        }

        /**
         * @return See {@link Builder#setDescription(CharSequence)}.
         */
        @Nullable
        public CharSequence getDescription() {
            return mBundle.getCharSequence(KEY_DESCRIPTION);
        }

        /**
         * @return See {@link Builder#setNegativeButtonText(CharSequence)}.
         */
        @NonNull
        public CharSequence getNegativeButtonText() {
            return mBundle.getCharSequence(KEY_NEGATIVE_TEXT);
        }

        /**
         * @return See {@link Builder#setConfirmationRequired(boolean)}.
         */
        @Nullable
        public boolean isConfirmationRequired() {
            return mBundle.getBoolean(KEY_REQUIRE_CONFIRMATION);
        }

        /**
         * @return See {@link Builder#setDeviceCredentialAllowed(boolean)}.
         */
        @Nullable
        public boolean isDeviceCredentialAllowed() {
            return mBundle.getBoolean(KEY_ALLOW_DEVICE_CREDENTIAL);
        }
    }

    // Passed in from the client.
    final FragmentActivity mFragmentActivity;
    final Executor mExecutor;
    final AuthenticationCallback mAuthenticationCallback;

    // Created internally for devices before P.
    FingerprintDialogFragment mFingerprintDialogFragment;
    FingerprintHelperFragment mFingerprintHelperFragment;

    // Created internally for devices P and above.
    BiometricFragment mBiometricFragment;

    // In Q, we must ignore the first onPause if setDeviceCredentialAllowed is true, since
    // the Q implementation launches ConfirmDeviceCredentialActivity which is an activity and
    // puts the client app onPause.
    boolean mPausedOnce;

    /**
     *  A shim to interface with the framework API and simplify the support library's API.
     *  The support library sends onAuthenticationError when the negative button is pressed.
     *  Conveniently, the {@link FingerprintDialogFragment} also uses the
     *  {@DialogInterface.OnClickListener} for its buttons ;)
     */
    final DialogInterface.OnClickListener mNegativeButtonListener =
            new DialogInterface.OnClickListener() {
                @Override
                public void onClick(DialogInterface dialog, int which) {
                    mExecutor.execute(new Runnable() {
                        @Override
                        public void run() {
                            if (Build.VERSION.SDK_INT >= Build.VERSION_CODES.P) {
                                CharSequence errorText =
                                        mBiometricFragment.getNegativeButtonText();
                                mAuthenticationCallback.onAuthenticationError(
                                        ERROR_NEGATIVE_BUTTON,
                                        errorText);
                                mBiometricFragment.cleanup();
                            } else {
                                CharSequence errorText =
                                        mFingerprintDialogFragment.getNegativeButtonText();
                                mAuthenticationCallback.onAuthenticationError(
                                        ERROR_NEGATIVE_BUTTON,
                                        errorText);
                                mFingerprintHelperFragment.cancel(
                                        FingerprintHelperFragment
                                                .USER_CANCELED_FROM_NEGATIVE_BUTTON);
                            }
                        }
                    });
                }
            };

    /**
     * Observe the client's lifecycle. Keep authenticating across configuration changes, but
     * dismiss the prompt if the client goes into the background.
     */
    private final LifecycleObserver mLifecycleObserver = new LifecycleObserver() {
        @OnLifecycleEvent(Lifecycle.Event.ON_PAUSE)
        void onPause() {
            if (!mFragmentActivity.isChangingConfigurations()) {
                if (Build.VERSION.SDK_INT < Build.VERSION_CODES.P) {
                    // May be null if no authentication is occurring.
                    if (mFingerprintDialogFragment != null) {
                        mFingerprintDialogFragment.dismiss();
                    }
                    if (mFingerprintHelperFragment != null) {
                        mFingerprintHelperFragment.cancel(
                                FingerprintHelperFragment.USER_CANCELED_FROM_NONE);
                    }
                } else if (BuildCompat.isAtLeastQ()) { // TODO: Change to == Q
                    // TODO(b/123378871): Change == to >= if this bug is not resolved in R.
                    // Ignore the first onPause if setDeviceCredentialAllowed is true, since
                    // the Q implementation launches ConfirmDeviceCredentialActivity which is an
                    // activity and puts the client app onPause.
                    if (mBiometricFragment != null) {
                        if (mBiometricFragment.isDeviceCredentialAllowed()) {
                            if (!mPausedOnce) {
                                mPausedOnce = true;
                            } else {
                                mBiometricFragment.cancel();
                            }
                        } else {
                            mBiometricFragment.cancel();
                        }
                    }
                } else {
                    if (mBiometricFragment != null) {
                        mBiometricFragment.cancel();
                    }
                }
            }
        }

        @OnLifecycleEvent(Lifecycle.Event.ON_RESUME)
        void onResume() {
            if (Build.VERSION.SDK_INT >= Build.VERSION_CODES.P) {
                mBiometricFragment = (BiometricFragment) mFragmentActivity
                        .getSupportFragmentManager().findFragmentByTag(BIOMETRIC_FRAGMENT_TAG);
                if (DEBUG) Log.v(TAG, "BiometricFragment: " + mBiometricFragment);
                if (mBiometricFragment != null) {
                    mBiometricFragment.setCallbacks(mExecutor, mNegativeButtonListener,
                            mAuthenticationCallback);
                }
            } else {
                mFingerprintDialogFragment = (FingerprintDialogFragment) mFragmentActivity
                        .getSupportFragmentManager().findFragmentByTag(DIALOG_FRAGMENT_TAG);
                mFingerprintHelperFragment = (FingerprintHelperFragment) mFragmentActivity
                        .getSupportFragmentManager().findFragmentByTag(
                                FINGERPRINT_HELPER_FRAGMENT_TAG);

                if (DEBUG) Log.v(TAG, "FingerprintDialogFragment: " + mFingerprintDialogFragment);
                if (DEBUG) Log.v(TAG, "FingerprintHelperFragment: " + mFingerprintHelperFragment);
                if (mFingerprintDialogFragment != null && mFingerprintHelperFragment != null) {
                    mFingerprintDialogFragment.setNegativeButtonListener(mNegativeButtonListener);
                    mFingerprintHelperFragment.setCallback(mExecutor, mAuthenticationCallback);
                    mFingerprintHelperFragment.setHandler(mFingerprintDialogFragment.getHandler());
                }
            }
        }
    };

    /**
     * Constructs a {@link BiometricPrompt} which can be used to prompt the user for
     * authentication. The authenticaton prompt created by
     * {@link BiometricPrompt#authenticate(PromptInfo, CryptoObject)} and
     * {@link BiometricPrompt#authenticate(PromptInfo)} will persist across device
     * configuration changes by default. If authentication is in progress, re-creating
     * the {@link BiometricPrompt} can be used to update the {@link Executor} and
     * {@link AuthenticationCallback}. This should be used to update the
     * {@link AuthenticationCallback} after configuration changes.
     * such as {@link FragmentActivity#onCreate(Bundle)}.
     *
     * @param fragmentActivity A reference to the client's activity.
     * @param executor An executor to handle callback events.
     * @param callback An object to receive authentication events.
     */
    public BiometricPrompt(@NonNull FragmentActivity fragmentActivity,
            @NonNull Executor executor, @NonNull AuthenticationCallback callback) {
        if (fragmentActivity == null) {
            throw new IllegalArgumentException("FragmentActivity must not be null");
        }
        if (executor == null) {
            throw new IllegalArgumentException("Executor must not be null");
        }
        if (callback == null) {
            throw new IllegalArgumentException("AuthenticationCallback must not be null");
        }
        mFragmentActivity = fragmentActivity;
        mExecutor = executor;
        mAuthenticationCallback = callback;

        mFragmentActivity.getLifecycle().addObserver(mLifecycleObserver);
    }

    /**
     * Shows the biometric prompt. The prompt survives lifecycle changes by default. To cancel the
     * authentication, use {@link #cancelAuthentication()}.
     * @param info The information that will be displayed on the prompt. Create this object using
     *             {@link BiometricPrompt.PromptInfo.Builder}.
     * @param crypto The crypto object associated with the authentication.
     */
    public void authenticate(@NonNull PromptInfo info, @NonNull CryptoObject crypto) {
        if (info == null) {
            throw new IllegalArgumentException("PromptInfo can not be null");
        } else if (crypto == null) {
            throw new IllegalArgumentException("CryptoObject can not be null");
        } else if (info.getBundle().getBoolean(KEY_ALLOW_DEVICE_CREDENTIAL)) {
            throw new IllegalArgumentException("Device credential not supported with crypto");
        }
        authenticateInternal(info, crypto);
    }

    /**
     * Shows the biometric prompt. The prompt survives lifecycle changes by default. To cancel the
     * authentication, use {@link #cancelAuthentication()}.
     * @param info The information that will be displayed on the prompt. Create this object using
     *             {@link BiometricPrompt.PromptInfo.Builder}.
     */
    public void authenticate(@NonNull PromptInfo info) {
        if (info == null) {
            throw new IllegalArgumentException("PromptInfo can not be null");
        }
        authenticateInternal(info, null /* crypto */);
    }

    private void authenticateInternal(@NonNull PromptInfo info, @Nullable CryptoObject crypto) {
        final Bundle bundle = info.getBundle();
        final FragmentManager fragmentManager = mFragmentActivity.getSupportFragmentManager();

        if (Build.VERSION.SDK_INT >= Build.VERSION_CODES.P) {
<<<<<<< HEAD
            mPausedOnce = false;

            // Create the fragment that wraps BiometricPrompt once.
            if (mBiometricFragment == null) {
=======

            BiometricFragment biometricFragment =
                    (BiometricFragment) fragmentManager.findFragmentByTag(
                            BIOMETRIC_FRAGMENT_TAG);
            if (biometricFragment != null) {
                mBiometricFragment = biometricFragment;
            } else {
>>>>>>> 8a56bbe0
                mBiometricFragment = BiometricFragment.newInstance();
            }
            mBiometricFragment.setCallbacks(mExecutor, mNegativeButtonListener,
                    mAuthenticationCallback);
            // Set the crypto object.
            mBiometricFragment.setCryptoObject(crypto);
            mBiometricFragment.setBundle(bundle);

            if (biometricFragment == null) {
                // If the fragment hasn't been added before, add it. It will also start the
                // authentication.
                fragmentManager.beginTransaction().add(mBiometricFragment, BIOMETRIC_FRAGMENT_TAG)
                        .commit();
            } else if (mBiometricFragment.isDetached()) {
                // If it's been added before, just re-attach it.
                fragmentManager.beginTransaction().attach(mBiometricFragment).commit();
            }
        } else {
            // Create the UI
            FingerprintDialogFragment fingerprintDialogFragment =
                    (FingerprintDialogFragment) fragmentManager.findFragmentByTag(
                            DIALOG_FRAGMENT_TAG);
            if (fingerprintDialogFragment != null) {
                mFingerprintDialogFragment = fingerprintDialogFragment;
            } else {
                mFingerprintDialogFragment = FingerprintDialogFragment.newInstance();
            }

            mFingerprintDialogFragment.setNegativeButtonListener(mNegativeButtonListener);
            mFingerprintDialogFragment.setBundle(bundle);
            if (fingerprintDialogFragment == null) {
                mFingerprintDialogFragment.show(fragmentManager, DIALOG_FRAGMENT_TAG);
            } else if (mFingerprintDialogFragment.isDetached()) {
                fragmentManager.beginTransaction().attach(mFingerprintDialogFragment).commit();
            }

            // Create the connection to FingerprintManager
            FingerprintHelperFragment fingerprintHelperFragment =
                    (FingerprintHelperFragment) fragmentManager.findFragmentByTag(
                            FINGERPRINT_HELPER_FRAGMENT_TAG);
            if (fingerprintHelperFragment != null) {
                mFingerprintHelperFragment = fingerprintHelperFragment;
            } else {
                mFingerprintHelperFragment = FingerprintHelperFragment.newInstance();
            }

            mFingerprintHelperFragment.setCallback(mExecutor, mAuthenticationCallback);
            final Handler fingerprintDialogHandler = mFingerprintDialogFragment.getHandler();
            mFingerprintHelperFragment.setHandler(fingerprintDialogHandler);
            mFingerprintHelperFragment.setCryptoObject(crypto);
            fingerprintDialogHandler.sendMessageDelayed(
                    fingerprintDialogHandler.obtainMessage(
                            FingerprintDialogFragment.DISPLAYED_FOR_500_MS), DELAY_MILLIS);

            if (fingerprintHelperFragment == null) {
                // If the fragment hasn't been added before, add it. It will also start the
                // authentication.
                fragmentManager.beginTransaction()
                        .add(mFingerprintHelperFragment, FINGERPRINT_HELPER_FRAGMENT_TAG).commit();
            } else if (mFingerprintHelperFragment.isDetached()) {
                // If it's been added before, just re-attach it.
                fragmentManager.beginTransaction().attach(mFingerprintHelperFragment).commit();
            }
        }
        // For the case when onResume() is being called right after authenticate,
        // we need to make sure that all fragment transactions have been committed.
        fragmentManager.executePendingTransactions();
    }

    /**
     * Cancels the biometric authentication, and dismisses the dialog upon confirmation from the
     * biometric service.
     */
    public void cancelAuthentication() {
        if (Build.VERSION.SDK_INT >= Build.VERSION_CODES.P) {
            if (mBiometricFragment != null) {
                mBiometricFragment.cancel();
            }
        } else {
            if (mFingerprintHelperFragment != null && mFingerprintDialogFragment != null) {
                mFingerprintHelperFragment.cancel(
                        FingerprintHelperFragment.USER_CANCELED_FROM_NONE);
                mFingerprintDialogFragment.dismiss();
            }
        }
    }
}<|MERGE_RESOLUTION|>--- conflicted
+++ resolved
@@ -565,12 +565,7 @@
         final FragmentManager fragmentManager = mFragmentActivity.getSupportFragmentManager();
 
         if (Build.VERSION.SDK_INT >= Build.VERSION_CODES.P) {
-<<<<<<< HEAD
             mPausedOnce = false;
-
-            // Create the fragment that wraps BiometricPrompt once.
-            if (mBiometricFragment == null) {
-=======
 
             BiometricFragment biometricFragment =
                     (BiometricFragment) fragmentManager.findFragmentByTag(
@@ -578,7 +573,6 @@
             if (biometricFragment != null) {
                 mBiometricFragment = biometricFragment;
             } else {
->>>>>>> 8a56bbe0
                 mBiometricFragment = BiometricFragment.newInstance();
             }
             mBiometricFragment.setCallbacks(mExecutor, mNegativeButtonListener,
